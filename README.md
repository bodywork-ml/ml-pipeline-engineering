--- conflicted
+++ resolved
@@ -280,7 +280,6 @@
 
 This purpose of this function is to start with the dataset as a `DataFrame`, split the features from the labels and then partition each of these into ‘test’ and ‘train ‘subsets. We return the results as a `NamedTuple`  called `FeaturesAndLabels`, which facilitates easier access within functions that consume these data structures.
 
-<<<<<<< HEAD
 ```python
 from typing import Any, Dict, List, NamedTuple, Tuple
 
@@ -306,16 +305,6 @@
         X, y, test_size=0.2, stratify=data["product_code"].values, random_state=42
     )
     return FeatureAndLabels(X_train, X_test, y_train, y_test)
-=======
-We’re planning to deploy the pipeline using Bodywork, which currently targets the Python 3.9 runtime, so we create a Python 3.9 virtual environment in which to install all requirements.
-
-```text
-$ python3.9 -m venv .venv
-$ source .venv/bin/activate
-$ pip install -r requirements_pipe.txt
-$ pip install -r requirements_cicd.txt
-$ pip install -r requirements_nb.txt
->>>>>>> a1ac978f
 ```
 
 This is tested in [tests/test_train_model.py](https://github.com/bodywork-ml/ml-pipeline-engineering/blob/part-two/tests/test_train_model.py) as follows,
@@ -335,7 +324,6 @@
     return dataset
 
 
-<<<<<<< HEAD
 def test_prepare_data_splits_labels_and_features_into_test_and_train(dataset: Dataset):
     label_column = "hours_to_dispatch"
     n_rows_in_dataset = dataset.data.shape[0]
@@ -366,9 +354,6 @@
 ### Train Model
 
 Given a `FeaturesAndLabels` object together with a grid of hyper-parameters, this function will yield a trained model, together with the model’s performance metrics for the ‘test’ set . The hyper-parameter grid is an input  to this function, so that when testing we can use a single point, but can specify many more points for the actual job, when training time is less of a constraint. The metrics are contained within a `NamedTuple` called `TaskMetrics`, to make passing them between functions easier and less prone to error.
-=======
-We’re going to use [pytest](https://docs.pytest.org/en/6.2.x/) to support test development and we’re going to run them via the [Tox](https://tox.readthedocs.io/en/latest/index.html) test automation framework. The best way to get this operational, is to write some skeleton code for the pipeline that can be covered by a couple of basic tests. For example, at a trivial level the  `train_model.py` batch job should provide us with some basic logs, whose existence we can test for in `test_train_model.py`. Taking a Test-Driven Development (TDD) approach, we start with the test in `test_train_model.py`,
->>>>>>> a1ac978f
 
 ```python
 from sklearn.model_selection import GridSearchCV, train_test_split
@@ -709,32 +694,12 @@
 ```text
 $ python -m pipeline.serve_model "bodywork-time-to-dispatch"
 
-<<<<<<< HEAD
 2021-07-24 09:56:42,718 - INFO - serve_model.<module> - Successfully loaded model: name:time-to-dispatch|model_type:<class 'sklearn.tree._classes.DecisionTreeRegressor'>|model_timestamp:2021-07-20 14:44:13.558375|model_hash:b4860f56fa24193934fe1ea51b66818d|train_dataset_key:datasets/time_to_dispatch_2021-07-01T16|45|38.csv|train_dataset_hash:"759eccda4ceb7a07cda66ad4ef7cdfbc"|pipeline_git_commit_hash:NA
 2021-07-24 09:56:42,718 - INFO - serve_model.<module> - Successfully loaded model: name:time-to-dispatch|model_type:<class 'sklearn.tree._classes.DecisionTreeRegressor'>|model_timestamp:2021-07-20 14:44:13.558375|model_hash:b4860f56fa24193934fe1ea51b66818d|train_dataset_key:datasets/time_to_dispatch_2021-07-01T16|45|38.csv|train_dataset_hash:"759eccda4ceb7a07cda66ad4ef7cdfbc"|pipeline_git_commit_hash:NA
 INFO:     Started server process [88289]
 INFO:     Waiting for application startup.
 INFO:     Application startup complete.
 INFO:     Uvicorn running on http://0.0.0.0:8000 (Press CTRL+C to quit)
-=======
-### Using Tox for Test Automation
-
-[Tox](https://tox.readthedocs.io/en/latest/index.html) is a test automation framework that helps to manage groups of tests, together with isolated environments in which to run them. Configuration for Tox is defined in `tox.ini` , which is reproduced below.
-
-```ini
-[tox]
-envlist = {py39}_{unit_and_functional_tests,static_code_analysis}
-
-[testenv]
-skip_install = true
-deps = 
-    -rrequirements_cicd.txt
-    -rrequirements_pipe.txt
-commands = 
-    unit_and_functional_tests: pytest tests/ --disable-warnings {posargs}
-    static_code_analysis: mypy --config-file mypy.ini
-    static_code_analysis: flake8 --config flake8.ini pipeline
->>>>>>> a1ac978f
 ```
 
 Then we can send a test request,
@@ -746,7 +711,6 @@
     --data '{"product_code": "SKU001", "orders_placed": 10}'
 ```
 
-<<<<<<< HEAD
 Which should return a response along the lines of,
 
 ```json
@@ -754,12 +718,6 @@
   "est_hours_to_dispatch": 0.6527543057985115,
   "model_version": "name:time-to-dispatch|model_type:<class 'sklearn.tree._classes.DecisionTreeRegressor'>|model_timestamp:2021-07-20 14:44:13.558375|model_hash:b4860f56fa24193934fe1ea51b66818d|train_dataset_key:datasets/time_to_dispatch_2021-07-01T16|45|38.csv|train_dataset_hash:\"759eccda4ceb7a07cda66ad4ef7cdfbc\"|pipeline_git_commit_hash:ed3113197adcbdbe338bf406841b930e895c42d6"
 }
-=======
-Will run every set of tests - those defined in the commands tagged with `unit_and_functional` and `static_code_analysis` - for every chosen environment, which in this case is just Python 3.9 (`py39`). This environment will have none of the environment variables or commands that are present in the local shell, unless they’ve been specified (we haven’t), and can only use the packages specified in `requirements_cicd.txt` and `requirements_pipe.txt`. Individual test-environment pairs can be executed using the `-e` flag - for example,
-
-```text
-$ tox -e py39_static_code_analysis
->>>>>>> a1ac978f
 ```
 
 ### Updating the Tests
@@ -843,11 +801,7 @@
     assert "Invalid arguments passed to serve_model.py" in process.stdout
 ```
 
-<<<<<<< HEAD
 ## Updating the Deployment and Releasing to Production
-=======
-We’re planning to deploy to Kubernetes using [Bodywork](https://bodywork.readthedocs.io/en/latest/), but we appreciate that not everyone has easy access to a Kubernetes cluster for development. If this is your reality, then the next best thing your team could do, is to start by deploying to a local test cluster, to make sure that the pipeline is at least deploy-able. You can get started with a single node cluster on your laptop, using Minikube - see [our guide](https://bodywork.readthedocs.io/en/latest/kubernetes/#quickstart) to get this up-and-running in **under 10 minutes**.
->>>>>>> a1ac978f
 
 The last task we need to complete before we can commit all changes, push to GitHub and trigger the CI/CD pipeline, is to update the deployment configuration in `bodywork.yaml`. This requires three changes:
 
@@ -873,11 +827,7 @@
     cpu_request: 0.5
     memory_request_mb: 100
     batch:
-<<<<<<< HEAD
       max_completion_time_seconds: 15
-=======
-      max_completion_time_seconds: 60
->>>>>>> a1ac978f
       retries: 2
     secrets:
       AWS_ACCESS_KEY_ID: aws-credentials
@@ -894,11 +844,7 @@
     cpu_request: 0.25
     memory_request_mb: 100
     service:
-<<<<<<< HEAD
       max_startup_time_seconds: 15
-=======
-      max_startup_time_seconds: 90
->>>>>>> a1ac978f
       replicas: 2
       port: 8000
       ingress: true
@@ -910,7 +856,6 @@
   log_level: INFO
 ```
 
-<<<<<<< HEAD
 This will instruct Bodywork to look for `AWS_ACCESS_KEY_ID`,  `AWS_SECRET_ACCESS_KEY` and `AWS_DEFAULT_REGION` in a secret record called `aws-credentials`, so that it can inject these secrets into the containers running the stages of our pipeline (as environment variables that will be detected silently). So, these will have to be created, which can be done as follows,
 
 ```text
@@ -952,27 +897,12 @@
     --git-repo-url=https://github.com/bodywork-ml/ml-pipeline-engineering \
     --git-repo-branch=master \
 	  --retries=2
-=======
-This describes a deployment with two stages - `train-model` and `serve-model` - that are executed one after the other, as described in `pipeline.DAG`. For more information on how to configure a Bodywork deployment, checkout the [User Guide](https://bodywork.readthedocs.io/en/latest/user_guide/).
-
-Once you have access to a test cluster, configure it for Bodywork deployments,
-
-```text
-$ bw configure-cluster
-```
-
-And then deploy the workflow directly from the GitHub repository (so make sure all commits have been pushed to your remote branch),
-
-```text
-$ bw create deployment https://github.com/bodywork-ml/ml-pipeline-engineering --branch part-one
->>>>>>> a1ac978f
 ```
 
 ## Wrap-Up
 
 In this second part we have gone from a skeleton “Hello, Production!” deployment to a fully-functional train-and-deploy pipeline, that automates re-training and re-deployment in a production environment, on a periodic basis. We have factored-out common code so that it can be re-used across projects and discussed various strategies for developing automated tests for both stages of the pipeline, ensuring that subsequent modifications can be reliably integrated and deployed, with relative ease.
 
-<<<<<<< HEAD
 In the final part of this series we will cover monitoring and observability and aim to to answer the question, “*How will I know when something has gone wrong?*”.
 
 ## Appendix
@@ -1083,21 +1013,6 @@
     with NamedTemporaryFile() as temp_file:
         data.to_parquet(temp_file, **kwargs)
         put_file_to_s3(temp_file.name, bucket, folder, filename)
-=======
-Once the deployment has completed successfully, retrieve the details of the prediction service,
-
-```text
-$ bw get deployment time-to-dispatch serve-model
-```
-
-You can manually test the deployed prediction endpoint using,
-
-```text
-$ curl http://CLUSTER_IP/time-to-dispatch/serve-model/api/v0.1/time_to_dispatch \
-    --request POST \
-    --header "Content-Type: application/json" \
-    --data '{"product_code": "001", "orders_placed": 10}'
->>>>>>> a1ac978f
 ```
 
 ### The `Model` Class
@@ -1249,15 +1164,9 @@
         raise RuntimeError(msg)
 ```
 
-<<<<<<< HEAD
 ### `train_model.py`
 
 Reproduced from the ml-[pipeline-engineering](https://github.com/bodywork-ml/ml-pipeline-engineering/tree/part-two) repository.
-=======
-See our guide to [accessing services](https://bodywork.readthedocs.io/en/latest/kubernetes/#accessing-services) for information on how to determine `CLUSTER_IP`.
-
-## Configuring CI/CD
->>>>>>> a1ac978f
 
 ```python
 """
@@ -1292,7 +1201,6 @@
 class FeatureAndLabels(NamedTuple):
     """Container for features and labels split by test and train sets."""
 
-<<<<<<< HEAD
     X_train: DataFrame
     X_test: DataFrame
     y_train: DataFrame
@@ -1449,83 +1357,4 @@
     except Exception as e:
         log.error(f"Error encountered when training model - {e}")
         sys.exit(1)
-```
-=======
-```yaml
-version: 2.1
-
-orbs:
-  aws-eks: circleci/aws-eks@1.0.3
-
-jobs:
-  run-static-code-analysis:
-    docker:
-      - image: circleci/python:3.9
-    steps:
-      - checkout
-      - run:
-          name: Installing Python dependencies
-          command: pip install -r requirements_cicd.txt
-      - run:
-          name: Running tests
-          command: tox -e py39_static_code_analysis
-  run-tests:
-    docker: 
-      - image: circleci/python:3.9
-    steps:
-      - checkout
-      - run:
-          name: Installing Python dependencies
-          command: pip install -r requirements_cicd.txt
-      - run: 
-          name: Running tests
-          command: tox -e py39_unit_and_functional_tests
-  trigger-bodywork-deployment:
-    executor:
-      name: aws-eks/python
-      tag: "3.9"
-    steps:
-      - aws-eks/update-kubeconfig-with-authenticator:
-          cluster-name: bodywork-dev
-      - checkout
-      - run:
-          name: Installing Python dependencies
-          command: pip install -r requirements_cicd.txt
-      - run: 
-          name: Trigger Deployment
-          command: bodywork create deployment https://github.com/bodywork-ml/ml-pipeline-engineering --branch master
-
-workflows:
-  version: 2
-  test-build-deploy:
-    jobs:
-      - run-static-code-analysis:
-          filters:
-            branches:
-              ignore: master
-      - run-tests:
-          requires:
-            - run-static-code-analysis
-          filters:
-            branches:
-              ignore: master
-      - trigger-bodywork-deployment:
-          filters:
-            branches:
-              only: master
-```
-
-Although this configuration file is specific to CircleCI, it will be easily recognisable to anyone who’s ever worked with similar services such as [GitHub Actions](https://github.com/features/actions), [GitLab CI/CD](https://about.gitlab.com), [Travis CI](https://travis-ci.org), etc. In essence, it defines the following:
-
-- Three separate jobs: `run-static-code-analysis`, `run-tests` and `trigger-bodywork-deployment`. Each of these run in their own Docker container, with the project’s GitHub repo checked-out and any Python dependencies installed. The `trigger-bodywork-deployment` job is set to run on a custom AWS-managed image (or ‘Orb’), that comes with additional tools for working with AWS’s EKS (managed Kubernetes) service, which is our ultimate deployment target.
-- A workflow that is triggered upon every merge request: `run-static-code-analysis` is first executed, which runs `tox -e py39_static_code_analysis`. If this passes, then the `run-tests` job is executed, which runs `tox -e py39_unit_and_functional_tests`. If this also passes, then CircleCI will mark this workflow as ‘passed’ and report this back to GitHub (see below).
-- A workflow that is triggered upon every merge to `master`: `trigger-bodywork-deployment`is the only job in this pipeline, which uses Bodywork to deploy the latest pipeline (using rolling updates to maintain service availability).
-
-<div align="center">
-<img src="https://bodywork-media.s3.eu-west-2.amazonaws.com/eng-ml-pipes/pt1/github_pr.png"/>
-</div>
-
-## Wrapping-Up
-
-In the first part of this project we have expended a lot of effort to lay the foundations for the work that is to come - developing the model training job, the prediction service and deploying these to a production environment where they will need to be monitored. Thanks to automated tests and CI/CD, our team will be able to quickly iterate towards a well-engineered solution, with results that can be demonstrated to stakeholders early on.
->>>>>>> a1ac978f
+```